/*
 * Copyright 2019 Google, Inc.
 *
 * Licensed under the Apache License, Version 2.0 (the "License");
 * you may not use this file except in compliance with the License.
 * You may obtain a copy of the License at
 *
 *     http://www.apache.org/licenses/LICENSE-2.0
 *
 * Unless required by applicable law or agreed to in writing, software
 * distributed under the License is distributed on an "AS IS" BASIS,
 * WITHOUT WARRANTIES OR CONDITIONS OF ANY KIND, either express or implied.
 * See the License for the specific language governing permissions and
 * limitations under the License.
 */

package com.example.jetnews.ui.interests

import androidx.compose.Composable
import androidx.compose.remember
import androidx.compose.state
import androidx.ui.core.Clip
import androidx.ui.core.Opacity
import androidx.ui.core.Text
import androidx.ui.foundation.Box
<<<<<<< HEAD
import androidx.ui.foundation.SimpleImage
=======
import androidx.ui.foundation.DrawImage
>>>>>>> 16e15d41
import androidx.ui.foundation.VerticalScroller
import androidx.ui.foundation.selection.Toggleable
import androidx.ui.foundation.shape.corner.RoundedCornerShape
import androidx.ui.layout.Column
import androidx.ui.layout.Container
import androidx.ui.layout.LayoutGravity
import androidx.ui.layout.LayoutPadding
import androidx.ui.layout.LayoutSize
import androidx.ui.layout.Row
import androidx.ui.material.Divider
import androidx.ui.material.DrawerState
import androidx.ui.material.MaterialTheme
import androidx.ui.material.Scaffold
import androidx.ui.material.ScaffoldState
import androidx.ui.material.Tab
import androidx.ui.material.TabRow
import androidx.ui.material.TopAppBar
import androidx.ui.material.ripple.Ripple
import androidx.ui.res.imageResource
import androidx.ui.tooling.preview.Preview
import androidx.ui.unit.dp
import com.example.jetnews.R
import com.example.jetnews.data.people
import com.example.jetnews.data.publications
import com.example.jetnews.data.topics
import com.example.jetnews.ui.AppDrawer
import com.example.jetnews.ui.JetnewsStatus
import com.example.jetnews.ui.Screen
import com.example.jetnews.ui.VectorImageButton

private enum class Sections(val title: String) {
    Topics("Topics"),
    People("People"),
    Publications("Publications")
}

@Composable
fun InterestsScreen(scaffoldState: ScaffoldState = remember { ScaffoldState() }) {
    Scaffold(
        scaffoldState = scaffoldState,
        drawerContent = {
            AppDrawer(
                currentScreen = Screen.Interests,
                closeDrawer = { scaffoldState.drawerState = DrawerState.Closed }
            )
        },
        topAppBar = {
            TopAppBar(
                title = { Text("Interests") },
                navigationIcon = {
                    VectorImageButton(R.drawable.ic_jetnews_logo) {
                        scaffoldState.drawerState = DrawerState.Opened
                    }
                }
            )
        },
        bodyContent = {
            val (currentSection, updateSection) = state { Sections.Topics }
            InterestsScreenBody(currentSection, updateSection)
        }
    )
}

<<<<<<< HEAD
@Composable
=======
>>>>>>> 16e15d41
private fun InterestsScreenBody(
    currentSection: Sections,
    updateSection: (Sections) -> Unit
) {
    val sectionTitles = Sections.values().map { it.title }

    Column {
<<<<<<< HEAD
        TabRow(items = sectionTitles, selectedIndex = currentSection.ordinal) { index, title ->
            Tab(
                text = { Text(title) },
=======
        TabRow(items = sectionTitles, selectedIndex = currentSection.ordinal) { index, text ->
            Tab(
                text = text,
>>>>>>> 16e15d41
                selected = currentSection.ordinal == index,
                onSelected = {
                    updateSection(Sections.values()[index])
                })
        }
        Container(modifier = LayoutFlexible(1f)) {
            when (currentSection) {
                Sections.Topics -> TopicsTab()
                Sections.People -> PeopleTab()
                Sections.Publications -> PublicationsTab()
            }
        }
    }
}

@Composable
private fun TopicsTab() {
    TabWithSections(
        "Topics",
        topics
    )
}

@Composable
private fun PeopleTab() {
    TabWithTopics(
        Sections.People.title,
        people
    )
}

@Composable
private fun PublicationsTab() {
    TabWithTopics(
        Sections.Publications.title,
        publications
    )
}

@Composable
private fun TabWithTopics(tabName: String, topics: List<String>) {
    VerticalScroller {
        Column(modifier = LayoutPadding(top = 16.dp)) {
            topics.forEach { topic ->
                TopicItem(
                    getTopicKey(
                        tabName,
                        "- ",
                        topic
                    ),
                    topic
                )
                TopicDivider()
            }
        }
    }
}

@Composable
private fun TabWithSections(
    tabName: String,
    sections: Map<String, List<String>>
) {
    VerticalScroller {
        Column {
            sections.forEach { (section, topics) ->
                Text(
                    text = section,
                    modifier = LayoutPadding(16.dp),
                    style = (MaterialTheme.typography()).subtitle1)
                topics.forEach { topic ->
                    TopicItem(
                        getTopicKey(
                            tabName,
                            section,
                            topic
                        ), topic
                    )
                    TopicDivider()
                }
            }
        }
    }
}

@Composable
private fun TopicItem(topicKey: String, itemTitle: String) {
    val image = imageResource(R.drawable.placeholder_1_1)

    Ripple(bounded = true) {
        val selected = isTopicSelected(topicKey)
        val onSelected = { it: Boolean ->
            selectTopic(topicKey, it)
        }
        Toggleable(selected, onSelected) {
            // TODO(b/150060763): Remove box after "Bug in ripple + modifiers."
            Box {
                Row(
<<<<<<< HEAD
                    modifier = LayoutPadding(start = 16.dp, top = 0.dp, end = 16.dp, bottom = 0.dp)
                ) {
                    Container(modifier = LayoutGravity.Center + LayoutSize(56.dp, 56.dp)) {
                        Clip(RoundedCornerShape(4.dp)) {
                            SimpleImage(image = image)
=======
                    modifier = LayoutPadding(left = 16.dp, top = 0.dp, right = 16.dp, bottom = 0.dp)
                ) {
                    Container(modifier = LayoutGravity.Center + LayoutSize(56.dp, 56.dp)) {
                        Clip(RoundedCornerShape(4.dp)) {
                            DrawImage(image)
>>>>>>> 16e15d41
                        }
                    }
                    Text(
                            text = itemTitle,
                            modifier = LayoutFlexible(1f) + LayoutGravity.Center + LayoutPadding(16.dp),
                            style = (MaterialTheme.typography()).subtitle1
                    )
                    SelectTopicButton(
                            modifier = LayoutGravity.Center,
                            selected = selected
                    )
                }
            }
        }
    }
}

@Composable
private fun TopicDivider() {
    Opacity(0.08f) {
        Divider(LayoutPadding(start = 72.dp, top = 8.dp, end = 0.dp, bottom = 8.dp))
    }
}

private fun getTopicKey(tab: String, group: String, topic: String) = "$tab-$group-$topic"

private fun isTopicSelected(key: String) = JetnewsStatus.selectedTopics.contains(key)

private fun selectTopic(key: String, select: Boolean) {
    if (select) {
        JetnewsStatus.selectedTopics.add(key)
    } else {
        JetnewsStatus.selectedTopics.remove(key)
    }
}

@Preview
@Composable
fun PreviewInterestsScreen() {
    InterestsScreen()
}

@Preview
@Composable
private fun PreviewDrawerOpen() {
    InterestsScreen(scaffoldState = ScaffoldState(drawerState = DrawerState.Opened))
}

@Preview
@Composable
fun PreviewTopicsTab() {
    TopicsTab()
}

@Preview
@Composable
fun PreviewPeopleTab() {
    PeopleTab()
}

@Preview
@Composable
fun PreviewTabWithTopics() {
<<<<<<< HEAD
    TabWithTopics(tabname = "preview", topics = listOf("Hello", "Compose"))
=======
    TabWithTopics(tabName = "preview", topics = listOf("Hello", "Compose"))
>>>>>>> 16e15d41
}<|MERGE_RESOLUTION|>--- conflicted
+++ resolved
@@ -23,11 +23,8 @@
 import androidx.ui.core.Opacity
 import androidx.ui.core.Text
 import androidx.ui.foundation.Box
-<<<<<<< HEAD
+import androidx.ui.foundation.Box
 import androidx.ui.foundation.SimpleImage
-=======
-import androidx.ui.foundation.DrawImage
->>>>>>> 16e15d41
 import androidx.ui.foundation.VerticalScroller
 import androidx.ui.foundation.selection.Toggleable
 import androidx.ui.foundation.shape.corner.RoundedCornerShape
@@ -91,10 +88,7 @@
     )
 }
 
-<<<<<<< HEAD
-@Composable
-=======
->>>>>>> 16e15d41
+@Composable
 private fun InterestsScreenBody(
     currentSection: Sections,
     updateSection: (Sections) -> Unit
@@ -102,15 +96,9 @@
     val sectionTitles = Sections.values().map { it.title }
 
     Column {
-<<<<<<< HEAD
         TabRow(items = sectionTitles, selectedIndex = currentSection.ordinal) { index, title ->
             Tab(
                 text = { Text(title) },
-=======
-        TabRow(items = sectionTitles, selectedIndex = currentSection.ordinal) { index, text ->
-            Tab(
-                text = text,
->>>>>>> 16e15d41
                 selected = currentSection.ordinal == index,
                 onSelected = {
                     updateSection(Sections.values()[index])
@@ -209,19 +197,11 @@
             // TODO(b/150060763): Remove box after "Bug in ripple + modifiers."
             Box {
                 Row(
-<<<<<<< HEAD
                     modifier = LayoutPadding(start = 16.dp, top = 0.dp, end = 16.dp, bottom = 0.dp)
                 ) {
                     Container(modifier = LayoutGravity.Center + LayoutSize(56.dp, 56.dp)) {
                         Clip(RoundedCornerShape(4.dp)) {
                             SimpleImage(image = image)
-=======
-                    modifier = LayoutPadding(left = 16.dp, top = 0.dp, right = 16.dp, bottom = 0.dp)
-                ) {
-                    Container(modifier = LayoutGravity.Center + LayoutSize(56.dp, 56.dp)) {
-                        Clip(RoundedCornerShape(4.dp)) {
-                            DrawImage(image)
->>>>>>> 16e15d41
                         }
                     }
                     Text(
@@ -285,9 +265,5 @@
 @Preview
 @Composable
 fun PreviewTabWithTopics() {
-<<<<<<< HEAD
-    TabWithTopics(tabname = "preview", topics = listOf("Hello", "Compose"))
-=======
     TabWithTopics(tabName = "preview", topics = listOf("Hello", "Compose"))
->>>>>>> 16e15d41
 }