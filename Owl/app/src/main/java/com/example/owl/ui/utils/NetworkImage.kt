--- conflicted
+++ resolved
@@ -63,13 +63,6 @@
     )
 }
 
-<<<<<<< HEAD
-val AmbientImageLoader = staticAmbientOf<ImageLoader> {
-    error("No loader provided")
-}
-
-=======
->>>>>>> eca468c2
 @Composable
 fun ProvideImageLoader(content: @Composable () -> Unit) {
     val context = ContextAmbient.current
