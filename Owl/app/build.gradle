/*
 * Copyright 2020 The Android Open Source Project
 *
 * Licensed under the Apache License, Version 2.0 (the "License");
 * you may not use this file except in compliance with the License.
 * You may obtain a copy of the License at
 *
 *      http://www.apache.org/licenses/LICENSE-2.0
 *
 * Unless required by applicable law or agreed to in writing, software
 * distributed under the License is distributed on an "AS IS" BASIS,
 * WITHOUT WARRANTIES OR CONDITIONS OF ANY KIND, either express or implied.
 * See the License for the specific language governing permissions and
 * limitations under the License.
 */

import com.example.owl.buildsrc.Libs

plugins {
    id 'com.android.application'
    id 'kotlin-android'
    id 'kotlin-android-extensions'
}

android {
    compileSdkVersion 30
    defaultConfig {
        applicationId 'com.example.owl'
        minSdkVersion 21
        targetSdkVersion 30
        versionCode 1
        versionName '1.0'
        vectorDrawables.useSupportLibrary true
        testInstrumentationRunner 'androidx.test.runner.AndroidJUnitRunner'
    }

    signingConfigs {
        // We use a bundled debug keystore, to allow debug builds from CI to be upgradable
        debug {
            storeFile rootProject.file('debug.keystore')
            storePassword 'android'
            keyAlias 'androiddebugkey'
            keyPassword 'android'
        }
    }

    buildTypes {
        debug {
            signingConfig signingConfigs.debug
        }

        release {
            minifyEnabled true
            proguardFiles getDefaultProguardFile('proguard-android-optimize.txt'), 'proguard-rules.pro'
        }
    }

    compileOptions {
        sourceCompatibility JavaVersion.VERSION_1_8
        targetCompatibility JavaVersion.VERSION_1_8
    }

    buildFeatures {
        compose true
        // Disable unused AGP features
        buildConfig false
        aidl false
        renderScript false
        resValues false
        shaders false
    }

    composeOptions {
        kotlinCompilerVersion Libs.Kotlin.version
        kotlinCompilerExtensionVersion Libs.AndroidX.Compose.version
    }
}

dependencies {
    implementation Libs.Kotlin.stdlib
    implementation Libs.Coroutines.android

    implementation Libs.AndroidX.coreKtx
    implementation Libs.AndroidX.navigation

    implementation Libs.AndroidX.Compose.runtime
    implementation Libs.AndroidX.Compose.foundation
    implementation Libs.AndroidX.Compose.layout
    implementation Libs.AndroidX.Compose.ui
    implementation Libs.AndroidX.Compose.material
    implementation Libs.AndroidX.Compose.animation
    implementation Libs.AndroidX.Compose.iconsExtended
    implementation Libs.AndroidX.Compose.tooling

    implementation Libs.Accompanist.coil
<<<<<<< HEAD

    androidTestImplementation Libs.junit
    androidTestImplementation Libs.AndroidX.Test.core
    androidTestImplementation Libs.AndroidX.Test.espressoCore
    androidTestImplementation Libs.AndroidX.Test.rules
    androidTestImplementation Libs.AndroidX.Test.Ext.junit
    androidTestImplementation Libs.AndroidX.Compose.uiTest

=======
    implementation Libs.Accompanist.insets
>>>>>>> eca468c2
}<|MERGE_RESOLUTION|>--- conflicted
+++ resolved
@@ -93,7 +93,7 @@
     implementation Libs.AndroidX.Compose.tooling
 
     implementation Libs.Accompanist.coil
-<<<<<<< HEAD
+    implementation Libs.Accompanist.insets
 
     androidTestImplementation Libs.junit
     androidTestImplementation Libs.AndroidX.Test.core
@@ -101,8 +101,4 @@
     androidTestImplementation Libs.AndroidX.Test.rules
     androidTestImplementation Libs.AndroidX.Test.Ext.junit
     androidTestImplementation Libs.AndroidX.Compose.uiTest
-
-=======
-    implementation Libs.Accompanist.insets
->>>>>>> eca468c2
 }